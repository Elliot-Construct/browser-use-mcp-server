--- conflicted
+++ resolved
@@ -20,13 +20,6 @@
 uv run server --port 8000
 ```
 
-<<<<<<< HEAD
-### tools
-
-- [x] SSE transport
-- [x] browser_use - Initiates browser tasks with URL and action
-- [x] browser_get_result - Retrieves results of async browser tasks
-=======
 - the .env requires the following:
 
 ```
@@ -42,7 +35,12 @@
 ```
 docker build --build-arg VNC_PASSWORD=klaatubaradanikto .
 ```
->>>>>>> f122dc5d
+
+### tools
+
+- [x] SSE transport
+- [x] browser_use - Initiates browser tasks with URL and action
+- [x] browser_get_result - Retrieves results of async browser tasks
 
 ### supported clients
 
